--- conflicted
+++ resolved
@@ -147,8 +147,6 @@
 def config(region, signature_version):
     return AioConfig(region_name=region, signature_version=signature_version,
                      read_timeout=5, connect_timeout=5)
-<<<<<<< HEAD
-=======
 
 
 @pytest.fixture
@@ -164,7 +162,6 @@
               aws_secret_access_key=AWS_SECRET_ACCESS_KEY,
               aws_access_key_id=AWS_ACCESS_KEY_ID)
     return kw
->>>>>>> 32a756a2
 
 
 @pytest.fixture
