import pytest
import hashlib
from dill.source import getsource
from yarl import URL

from aiobotocore.endpoint import ClientResponseProxy

import aiohttp
from aiohttp.client import ClientResponse
import botocore
from botocore.args import ClientArgsCreator
from botocore.client import ClientCreator, BaseClient, Config
from botocore.endpoint import convert_to_response_dict, Endpoint, \
    EndpointCreator
from botocore.paginate import PageIterator
from botocore.session import Session, get_session
from botocore.waiter import NormalizedOperationMethod


# This file ensures that our private patches will work going forward.  If a
# method gets updated this will assert and someone will need to validate:
# 1) If our code needs to be updated
# 2) If our minimum botocore version needs to be updated
# 3) If we need to replace the below hash (not backwards compatible) or add
#    to the set

# The follow is for our monkeypatches for read_timeout:
#    github.com/aio-libs/aiobotocore/pull/248
_AIOHTTP_DIGESTS = {
    # for using _body
    ClientResponse: {'e178726065b609c69a1c02e8bb78f22efce90792'},
}

# These are guards to our main patches

# !!! README: HOW TO UPDATE THESE !!!
# -----------------------------------
# (tests break with new version of aiohttp/botocore)
#
# 1) Adding support for more versions of aiohttp/botocore
#    In this scenario you need to ensure that aiobotocore supports the changes
#    that broke these tests along with the old versions of the libraries
#    and APPEND to the set of hashes that we support for each object you
#    validated.
# 2) Bumping up the base version of aiohttp/botocore that we support
#    In this scenario ensure aiobotocore supports the new version of the libs
#    and REPLACE all entries with the current hashes with the new libs.

# REPLACE = backwards incompatible change
# APPEND = officially supporting more versions of botocore/aiohttp

# If you're changing these, most likely need to update setup.py as well.
_API_DIGESTS = {
    ClientArgsCreator: {'a23c040b65096dd26abdaa321ba58612fbbfb4fe'},
    ClientCreator: {'c4abf80fa41d9f4713b9c83d504c759ed905992e'},
    BaseClient: {'d2e69f0184ae83df5b82284194ed1b72191f0161'},
    Config: {'72129553174455492825ec92ea5d6e66307ed74f'},
    convert_to_response_dict: {'2c73c059fa63552115314b079ae8cbf5c4e78da0'},
    Endpoint: {'6839b062c5223d94aaf894dce6ade8606c388b4f'},
    EndpointCreator: {'633337fe0bda97e57c7f0b9596c5a158a03e8e36'},
    PageIterator: {'0409f7878b3493566be5761f5799ed93563f3e20'},
<<<<<<< HEAD

    # __init__ amongst others
    Session: {'ba1ec6c08e41f28490e7cf2f7b7bf03f6c424151'},
=======
    Session: {'16b4a08b3b5792d5d9c639b7a07d01902205b238'},
>>>>>>> 65320c39
    get_session: {'c47d588f5da9b8bde81ccc26eaef3aee19ddd901'},
    NormalizedOperationMethod: {'ee88834b123c6c77dfea0b4208308cd507a6ba36'},
}


# NOTE: this doesn't require moto but needs to be marked to run with coverage
@pytest.mark.moto
def test_patches():
    print("Botocore version: {} aiohttp version: {}".format(
        botocore.__version__, aiohttp.__version__))

    for obj, digests in _AIOHTTP_DIGESTS.items():
        digest = hashlib.sha1(getsource(obj).encode('utf-8')).hexdigest()
        assert digest in digests, \
            "Digest of {} not found in: {}".format(obj.__name__, digests)

    for obj, digests in _API_DIGESTS.items():
        digest = hashlib.sha1(getsource(obj).encode('utf-8')).hexdigest()
        assert digest in digests, \
            "Digest of {} not found in: {}".format(obj.__name__, digests)


# NOTE: this doesn't require moto but needs to be marked to run with coverage
@pytest.mark.moto
def test_set_status_code(event_loop):
    resp = ClientResponseProxy(
        'GET', URL('http://foo/bar'),
        writer=None, continue100=None, timer=None,
        request_info=None,
        traces=None,
        loop=event_loop,
        session=None)
    resp.status_code = 500
    assert resp.status_code == 500<|MERGE_RESOLUTION|>--- conflicted
+++ resolved
@@ -59,13 +59,7 @@
     Endpoint: {'6839b062c5223d94aaf894dce6ade8606c388b4f'},
     EndpointCreator: {'633337fe0bda97e57c7f0b9596c5a158a03e8e36'},
     PageIterator: {'0409f7878b3493566be5761f5799ed93563f3e20'},
-<<<<<<< HEAD
-
-    # __init__ amongst others
-    Session: {'ba1ec6c08e41f28490e7cf2f7b7bf03f6c424151'},
-=======
     Session: {'16b4a08b3b5792d5d9c639b7a07d01902205b238'},
->>>>>>> 65320c39
     get_session: {'c47d588f5da9b8bde81ccc26eaef3aee19ddd901'},
     NormalizedOperationMethod: {'ee88834b123c6c77dfea0b4208308cd507a6ba36'},
 }
