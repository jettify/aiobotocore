import pytest
import hashlib
from dill.source import getsource
from yarl import URL

from aiobotocore.endpoint import ClientResponseProxy

import aiohttp
from aiohttp.client import ClientResponse
import botocore
from botocore.args import ClientArgsCreator
from botocore.client import ClientCreator, BaseClient, Config
from botocore.endpoint import convert_to_response_dict, Endpoint, \
    EndpointCreator
from botocore.paginate import PageIterator
from botocore.session import Session, get_session
from botocore.waiter import NormalizedOperationMethod
from botocore.handlers import _calculate_md5_from_file

# This file ensures that our private patches will work going forward.  If a
# method gets updated this will assert and someone will need to validate:
# 1) If our code needs to be updated
# 2) If our minimum botocore version needs to be updated
# 3) If we need to replace the below hash (not backwards compatible) or add
#    to the set

# The follow is for our monkeypatches for read_timeout:
#    github.com/aio-libs/aiobotocore/pull/248
_AIOHTTP_DIGESTS = {
    # for using _body
    ClientResponse: {'e178726065b609c69a1c02e8bb78f22efce90792'},
}

# These are guards to our main patches

# !!! README: HOW TO UPDATE THESE !!!
# -----------------------------------
# (tests break with new version of aiohttp/botocore)
#
# 1) Adding support for more versions of aiohttp/botocore
#    In this scenario you need to ensure that aiobotocore supports the changes
#    that broke these tests along with the old versions of the libraries
#    and APPEND to the set of hashes that we support for each object you
#    validated.
# 2) Bumping up the base version of aiohttp/botocore that we support
#    In this scenario ensure aiobotocore supports the new version of the libs
#    and REPLACE all entries with the current hashes with the new libs.

# REPLACE = backwards incompatible change
# APPEND = officially supporting more versions of botocore/aiohttp

# If you're changing these, most likely need to update setup.py as well.
_API_DIGESTS = {
    ClientArgsCreator: {'6af0ae851aac2c7e9ff908e04af998f64345784f'},
    ClientCreator: {'6808f991fc4b67db191110aaadb4de00603c0f57'},
    BaseClient: {'d2e69f0184ae83df5b82284194ed1b72191f0161'},
    Config: {'72129553174455492825ec92ea5d6e66307ed74f'},
    convert_to_response_dict: {'2c73c059fa63552115314b079ae8cbf5c4e78da0'},
    Endpoint: {'6839b062c5223d94aaf894dce6ade8606c388b4f'},
    EndpointCreator: {'633337fe0bda97e57c7f0b9596c5a158a03e8e36'},
<<<<<<< HEAD
    PageIterator: {'5a14db3ee7bc8773974b36cfdb714649b17a6a42'},

    # __init__ amongst others
    Session: {'a8132407e250b652c89db15a9002f41664638a3f'},
=======
    PageIterator: {'0409f7878b3493566be5761f5799ed93563f3e20'},
    Session: {'ba1ec6c08e41f28490e7cf2f7b7bf03f6c424151'},
>>>>>>> 957c91b6
    get_session: {'c47d588f5da9b8bde81ccc26eaef3aee19ddd901'},
    NormalizedOperationMethod: {'ee88834b123c6c77dfea0b4208308cd507a6ba36'},
    _calculate_md5_from_file: {''}
}


# NOTE: this doesn't require moto but needs to be marked to run with coverage
@pytest.mark.moto
def test_patches():
    print("Botocore version: {} aiohttp version: {}".format(
        botocore.__version__, aiohttp.__version__))

    for obj, digests in _AIOHTTP_DIGESTS.items():
        digest = hashlib.sha1(getsource(obj).encode('utf-8')).hexdigest()
        assert digest in digests, \
            "Digest of {} not found in: {}".format(obj.__name__, digests)

    for obj, digests in _API_DIGESTS.items():
        digest = hashlib.sha1(getsource(obj).encode('utf-8')).hexdigest()
        assert digest in digests, \
            "Digest of {} not found in: {}".format(obj.__name__, digests)


# NOTE: this doesn't require moto but needs to be marked to run with coverage
@pytest.mark.moto
def test_set_status_code(event_loop):
    resp = ClientResponseProxy(
        'GET', URL('http://foo/bar'),
        writer=None, continue100=None, timer=None,
        request_info=None,
        traces=None,
        loop=event_loop,
        session=None)
    resp.status_code = 500
    assert resp.status_code == 500<|MERGE_RESOLUTION|>--- conflicted
+++ resolved
@@ -58,15 +58,10 @@
     convert_to_response_dict: {'2c73c059fa63552115314b079ae8cbf5c4e78da0'},
     Endpoint: {'6839b062c5223d94aaf894dce6ade8606c388b4f'},
     EndpointCreator: {'633337fe0bda97e57c7f0b9596c5a158a03e8e36'},
-<<<<<<< HEAD
-    PageIterator: {'5a14db3ee7bc8773974b36cfdb714649b17a6a42'},
+    PageIterator: {'0409f7878b3493566be5761f5799ed93563f3e20'},
 
     # __init__ amongst others
-    Session: {'a8132407e250b652c89db15a9002f41664638a3f'},
-=======
-    PageIterator: {'0409f7878b3493566be5761f5799ed93563f3e20'},
     Session: {'ba1ec6c08e41f28490e7cf2f7b7bf03f6c424151'},
->>>>>>> 957c91b6
     get_session: {'c47d588f5da9b8bde81ccc26eaef3aee19ddd901'},
     NormalizedOperationMethod: {'ee88834b123c6c77dfea0b4208308cd507a6ba36'},
     _calculate_md5_from_file: {''}
