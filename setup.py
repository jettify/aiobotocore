import os
import re

from setuptools import find_packages, setup

# NOTE: If updating requirements make sure to also check Pipfile for any locks
# NOTE: When updating botocore make sure to update awscli/boto3 versions below
install_requires = [
    # pegged to also match items in `extras_require`
<<<<<<< HEAD
    'botocore>=1.33.2,<1.34.28',
    'httpx',
=======
    'botocore>=1.33.2,<1.34.35',
    'aiohttp>=3.7.4.post0,<4.0.0',
>>>>>>> 6d40f077
    'wrapt>=1.10.10, <2.0.0',
    'aioitertools>=0.5.1,<1.0.0',
]

extras_require = {
    'awscli': ['awscli>=1.31.2,<1.32.35'],
    'boto3': ['boto3>=1.33.2,<1.34.35'],
}


def read(f):
    return open(os.path.join(os.path.dirname(__file__), f)).read().strip()


def read_version():
    regexp = re.compile(r"^__version__\W*=\W*'([\d.abrc]+)'")
    init_py = os.path.join(
        os.path.dirname(__file__), 'aiobotocore', '__init__.py'
    )
    with open(init_py) as f:
        for line in f:
            match = regexp.match(line)
            if match is not None:
                return match.group(1)
        raise RuntimeError('Cannot find version in aiobotocore/__init__.py')


setup(
    name='aiobotocore',
    version=read_version(),
    description='Async client for aws services using botocore and httpx',
    long_description='\n\n'.join((read('README.rst'), read('CHANGES.rst'))),
    long_description_content_type='text/x-rst',
    classifiers=[
        'Development Status :: 4 - Beta',
        'Intended Audience :: Developers',
        'Intended Audience :: System Administrators',
        'Natural Language :: English',
        'License :: OSI Approved :: Apache Software License',
        'Programming Language :: Python :: 3',
        'Programming Language :: Python :: 3.8',
        'Programming Language :: Python :: 3.9',
        'Programming Language :: Python :: 3.10',
        'Programming Language :: Python :: 3.11',
        'Programming Language :: Python :: 3.12',
        'Environment :: Web Environment',
        'Framework :: AsyncIO',
    ],
    author="Nikolay Novik",
    author_email="nickolainovik@gmail.com",
    url='https://github.com/aio-libs/aiobotocore',
    download_url='https://pypi.python.org/pypi/aiobotocore',
    license='Apache License 2.0',
    packages=find_packages(include=['aiobotocore']),
    python_requires='>=3.8',
    install_requires=install_requires,
    extras_require=extras_require,
    include_package_data=True,
)<|MERGE_RESOLUTION|>--- conflicted
+++ resolved
@@ -7,13 +7,8 @@
 # NOTE: When updating botocore make sure to update awscli/boto3 versions below
 install_requires = [
     # pegged to also match items in `extras_require`
-<<<<<<< HEAD
-    'botocore>=1.33.2,<1.34.28',
-    'httpx',
-=======
     'botocore>=1.33.2,<1.34.35',
     'aiohttp>=3.7.4.post0,<4.0.0',
->>>>>>> 6d40f077
     'wrapt>=1.10.10, <2.0.0',
     'aioitertools>=0.5.1,<1.0.0',
 ]
@@ -21,6 +16,7 @@
 extras_require = {
     'awscli': ['awscli>=1.31.2,<1.32.35'],
     'boto3': ['boto3>=1.33.2,<1.34.35'],
+    'httpx': ['httpx'],
 }
 
 
@@ -44,7 +40,7 @@
 setup(
     name='aiobotocore',
     version=read_version(),
-    description='Async client for aws services using botocore and httpx',
+    description='Async client for aws services using botocore and aiohttp/httpx',
     long_description='\n\n'.join((read('README.rst'), read('CHANGES.rst'))),
     long_description_content_type='text/x-rst',
     classifiers=[
