--- conflicted
+++ resolved
@@ -14,14 +14,9 @@
 ]
 
 extras_require = {
-<<<<<<< HEAD
-    'awscli': ['awscli>=1.31.2,<1.32.35'],
-    'boto3': ['boto3>=1.33.2,<1.34.35'],
-    'httpx': ['httpx'],
-=======
     'awscli': ['awscli>=1.32.41,<1.32.52'],
     'boto3': ['boto3>=1.34.41,<1.34.52'],
->>>>>>> 1a1b2f88
+    'httpx': ['httpx'],
 }
 
 
