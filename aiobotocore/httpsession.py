from __future__ import annotations

import asyncio
import contextlib
import io
import os
import socket
from typing import TYPE_CHECKING, Any, cast

import aiohttp  # lgtm [py/import-and-import-from]
import botocore
from aiohttp import (
    ClientConnectionError,
    ClientConnectorError,
    ClientHttpProxyError,
    ClientProxyConnectionError,
    ClientSSLError,
    ServerDisconnectedError,
    ServerTimeoutError,
)
from botocore.awsrequest import AWSPreparedRequest
from botocore.httpsession import (
    MAX_POOL_CONNECTIONS,
    ConnectionClosedError,
    ConnectTimeoutError,
    EndpointConnectionError,
    HTTPClientError,
    InvalidProxiesConfigError,
    LocationParseError,
    ProxyConfiguration,
    ProxyConnectionError,
    ReadTimeoutError,
    SSLError,
    _is_ipaddress,
    create_urllib3_context,
    ensure_boolean,
    get_cert_path,
    logger,
    mask_proxy_url,
    parse_url,
    urlparse,
)
from multidict import CIMultiDict

import aiobotocore.awsrequest
from aiobotocore._endpoint_helpers import _IOBaseWrapper, _text

try:
    import httpx
except ImportError:
    httpx = None

if TYPE_CHECKING:
    from ssl import SSLContext


class AIOHTTPSession:
    def __init__(
        self,
        verify: bool = True,
        proxies: dict[str, str] | None = None,  # {scheme: url}
        timeout: float | list[float] | tuple[float, float] | None = None,
        max_pool_connections: int = MAX_POOL_CONNECTIONS,
        socket_options=None,
        client_cert=None,
        proxies_config=None,
        connector_args=None,
    ):
        self._exit_stack = contextlib.AsyncExitStack()

        # TODO: handle socket_options
<<<<<<< HEAD
        self._session: aiohttp.ClientSession | None = None
=======
        # keep track of sessions by proxy url (if any)
        self._sessions: Dict[Optional[str], aiohttp.ClientSession] = {}
>>>>>>> a904bd15
        self._verify = verify
        self._proxy_config = ProxyConfiguration(
            proxies=proxies, proxies_settings=proxies_config
        )
        conn_timeout: float | None
        read_timeout: float | None
        if isinstance(timeout, (list, tuple)):
            conn_timeout, read_timeout = timeout
        else:
            conn_timeout = read_timeout = timeout

        timeout = aiohttp.ClientTimeout(
            sock_connect=conn_timeout, sock_read=read_timeout
        )

        self._cert_file = None
        self._key_file = None
        if isinstance(client_cert, str):
            self._cert_file = client_cert
        elif isinstance(client_cert, tuple):
            self._cert_file, self._key_file = client_cert

        self._timeout = timeout
        self._connector_args = connector_args
        if self._connector_args is None:
            # AWS has a 20 second idle timeout:
            #   https://web.archive.org/web/20150926192339/https://forums.aws.amazon.com/message.jspa?messageID=215367
            # aiohttp default timeout is 30s so set something reasonable here
            self._connector_args = dict(keepalive_timeout=12)

        self._max_pool_connections = max_pool_connections
        self._socket_options = socket_options
        if socket_options is None:
            self._socket_options = []

        # aiohttp handles 100 continue so we shouldn't need AWSHTTP[S]ConnectionPool
        # it also pools by host so we don't need a manager, and can pass proxy via
        # request so don't need proxy manager

<<<<<<< HEAD
        ssl_context = None
        if bool(verify):
            if proxies:
                proxies_settings = self._proxy_config.settings
                ssl_context = self._setup_proxy_ssl_context(proxies_settings)
                # TODO: add support for
                #    proxies_settings.get('proxy_use_forwarding_for_https')
            else:
                ssl_context = self._get_ssl_context()

                # inline self._setup_ssl_cert
                ca_certs = get_cert_path(verify)
                if ca_certs:
                    ssl_context.load_verify_locations(ca_certs, None, None)

        self._create_connector = lambda: aiohttp.TCPConnector(
            limit=max_pool_connections,
            verify_ssl=bool(verify),
            ssl=ssl_context,
            **self._connector_args,
        )
        self._connector = None

=======
>>>>>>> a904bd15
    async def __aenter__(self):
        assert not self._sessions

        return self

    async def __aexit__(self, exc_type, exc_val, exc_tb):
        self._sessions.clear()
        await self._exit_stack.aclose()

    def _get_ssl_context(self):
        return create_urllib3_context()

    def _setup_proxy_ssl_context(self, proxy_url):
        proxies_settings = self._proxy_config.settings
        proxy_ca_bundle = proxies_settings.get('proxy_ca_bundle')
        proxy_cert = proxies_settings.get('proxy_client_cert')
        if proxy_ca_bundle is None and proxy_cert is None:
            return None

        context = self._get_ssl_context()
        try:
            url = parse_url(proxy_url)
            # urllib3 disables this by default but we need it for proper
            # proxy tls negotiation when proxy_url is not an IP Address
            if not _is_ipaddress(url.host):
                context.check_hostname = True
            if proxy_ca_bundle is not None:
                context.load_verify_locations(cafile=proxy_ca_bundle)

            if isinstance(proxy_cert, tuple):
                context.load_cert_chain(proxy_cert[0], keyfile=proxy_cert[1])
            elif isinstance(proxy_cert, str):
                context.load_cert_chain(proxy_cert)

            return context
        except (OSError, LocationParseError) as e:
            raise InvalidProxiesConfigError(error=e)

    def _chunked(self, headers):
        transfer_encoding = headers.get('Transfer-Encoding', '')
        if chunked := transfer_encoding.lower() == 'chunked':
            # aiohttp wants chunking as a param, and not a header
            del headers['Transfer-Encoding']
        return chunked or None

    def _create_connector(self, proxy_url):
        ssl_context = None
        if bool(self._verify):
            if proxy_url:
                ssl_context = self._setup_proxy_ssl_context(proxy_url)
                # TODO: add support for
                #    proxies_settings.get('proxy_use_forwarding_for_https')
            else:
                ssl_context = self._get_ssl_context()

            if ssl_context:
                if self._cert_file:
                    ssl_context.load_cert_chain(
                        self._cert_file,
                        self._key_file,
                    )

                # inline self._setup_ssl_cert
                ca_certs = get_cert_path(self._verify)
                if ca_certs:
                    ssl_context.load_verify_locations(ca_certs, None, None)

        return aiohttp.TCPConnector(
            limit=self._max_pool_connections,
            verify_ssl=bool(self._verify),
            ssl=ssl_context,
            **self._connector_args,
        )

    async def _get_session(self, proxy_url):
        if not (session := self._sessions.get(proxy_url)):
            connector = self._create_connector(proxy_url)
            self._sessions[
                proxy_url
            ] = session = await self._exit_stack.enter_async_context(
                aiohttp.ClientSession(
                    connector=connector,
                    timeout=self._timeout,
                    skip_auto_headers={'CONTENT-TYPE'},
                    auto_decompress=False,
                ),
            )

        return session

    async def close(self):
        await self.__aexit__(None, None, None)

    async def send(self, request):
        try:
            proxy_url = self._proxy_config.proxy_url_for(request.url)
            proxy_headers = self._proxy_config.proxy_headers_for(request.url)
            url = request.url
            headers = request.headers
            data = request.body

            if ensure_boolean(
                os.environ.get('BOTO_EXPERIMENTAL__ADD_PROXY_HOST_HEADER', '')
            ):
                # This is currently an "experimental" feature which provides
                # no guarantees of backwards compatibility. It may be subject
                # to change or removal in any patch version. Anyone opting in
                # to this feature should strictly pin botocore.
                host = urlparse(request.url).hostname
                proxy_headers['host'] = host

            headers_ = CIMultiDict(
                (z[0], _text(z[1], encoding='utf-8')) for z in headers.items()
            )

            # https://github.com/boto/botocore/issues/1255
            headers_['Accept-Encoding'] = 'identity'

            if isinstance(data, io.IOBase):
                data = _IOBaseWrapper(data)

<<<<<<< HEAD
            response = await self._session.request(
=======
            url = URL(url, encoded=True)
            session = await self._get_session(proxy_url)
            response = await session.request(
>>>>>>> a904bd15
                request.method,
                url=url,
                chunked=self._chunked(headers_),
                headers=headers_,
                data=data,
                proxy=proxy_url,
                proxy_headers=proxy_headers,
            )

            http_response = aiobotocore.awsrequest.AioAWSResponse(
                str(response.url), response.status, response.headers, response
            )

            if not request.stream_output:
                # Cause the raw stream to be exhausted immediately. We do it
                # this way instead of using preload_content because
                # preload_content will never buffer chunked responses
                await http_response.content

            return http_response
        except ClientSSLError as e:
            raise SSLError(endpoint_url=request.url, error=e)
        except (ClientProxyConnectionError, ClientHttpProxyError) as e:
            raise ProxyConnectionError(
                proxy_url=mask_proxy_url(proxy_url), error=e
            )
        except (
            ServerDisconnectedError,
            aiohttp.ClientPayloadError,
            aiohttp.http_exceptions.BadStatusLine,
        ) as e:
            raise ConnectionClosedError(
                error=e, request=request, endpoint_url=request.url
            )
        except ServerTimeoutError as e:
            if str(e).lower().startswith('connect'):
                raise ConnectTimeoutError(endpoint_url=request.url, error=e)
            else:
                raise ReadTimeoutError(endpoint_url=request.url, error=e)
        except (
            ClientConnectorError,
            ClientConnectionError,
            socket.gaierror,
        ) as e:
            raise EndpointConnectionError(endpoint_url=request.url, error=e)
        except asyncio.TimeoutError as e:
            raise ReadTimeoutError(endpoint_url=request.url, error=e)
        except Exception as e:
            message = 'Exception received when sending urllib3 HTTP request'
            logger.debug(message, exc_info=True)
            raise HTTPClientError(error=e)


class HttpxSession:
    def __init__(
        self,
        verify: bool = True,
        proxies: dict[str, str] | None = None,  # {scheme: url}
        timeout: float | list[float] | tuple[float, float] | None = None,
        max_pool_connections: int = MAX_POOL_CONNECTIONS,
        socket_options: list[Any] | None = None,
        client_cert: str | tuple[str, str] | None = None,
        proxies_config: dict[str, str] | None = None,
        connector_args: dict[str, Any] | None = None,
    ):
        if httpx is None:  # pragma: no cover
            raise RuntimeError(
                "Using HttpxSession requires httpx to be installed"
            )
        if proxies or proxies_config:
            raise NotImplementedError(
                "Proxy support not implemented with httpx as backend."
            )

        # TODO: handle socket_options
        self._session: httpx.AsyncClient | None = None
        conn_timeout: float | None
        read_timeout: float | None

        if isinstance(timeout, (list, tuple)):
            conn_timeout, read_timeout = timeout
        else:
            conn_timeout = read_timeout = timeout
        # must specify a default or set all four parameters explicitly
        # 5 is httpx default default
        self._timeout = httpx.Timeout(
            5, connect=conn_timeout, read=read_timeout
        )

        self._cert_file = None
        self._key_file = None
        if isinstance(client_cert, str):
            self._cert_file = client_cert
        elif isinstance(client_cert, tuple):
            self._cert_file, self._key_file = client_cert
        elif client_cert is not None:
            raise TypeError(f'{client_cert} must be str or tuple[str,str]')

        # previous logic was: if no connector args, specify keepalive_expiry=12
        # if any connector args, don't specify keepalive_expiry.
        # That seems .. weird to me? I'd expect "specify keepalive_expiry if user doesn't"
        # but keeping logic the same for now.
        if connector_args is None:
            # aiohttp default was 30
            # AWS has a 20 second idle timeout:
            #   https://web.archive.org/web/20150926192339/https://forums.aws.amazon.com/message.jspa?messageID=215367
            # "httpx default timeout is 5s so set something reasonable here"
            self._connector_args: dict[str, Any] = {'keepalive_timeout': 12}
        else:
            self._connector_args = connector_args

        if 'use_dns_cache' in self._connector_args:
            raise NotImplementedError(
                "DNS caching is not implemented by httpx. https://github.com/encode/httpx/discussions/2211"
            )
        if 'force_close' in self._connector_args:
            raise NotImplementedError("Not supported with httpx as backend.")
        if 'resolver' in self._connector_args:
            raise NotImplementedError("Not supported with httpx as backend.")

        self._max_pool_connections = max_pool_connections
        self._socket_options = socket_options
        if socket_options is None:
            self._socket_options = []

        # TODO [httpx]: clean up
        ssl_context: SSLContext | None = None
        self._verify: bool | str | SSLContext = verify
        if not verify:
            return
        if 'ssl_context' in self._connector_args:
            self._verify = cast(
                'SSLContext', self._connector_args['ssl_context']
            )
            return

        ssl_context = self._get_ssl_context()

        # inline self._setup_ssl_cert
        ca_certs = get_cert_path(verify)
        if ca_certs:
            ssl_context.load_verify_locations(ca_certs, None, None)
        if ssl_context is not None:
            self._verify = ssl_context

    async def __aenter__(self):
        assert not self._session

        limits = httpx.Limits(
            max_connections=self._max_pool_connections,
            # 5 is httpx default, specifying None is no limit
            keepalive_expiry=self._connector_args.get('keepalive_timeout', 5),
        )

        # TODO [httpx]: I put logic here to minimize diff / accidental downstream
        # consequences - but can probably put this logic in __init__
        if self._cert_file and self._key_file is None:
            cert = self._cert_file
        elif self._cert_file:
            cert = (self._cert_file, self._key_file)
        else:
            cert = None

        # TODO [httpx]: skip_auto_headers={'Content-TYPE'} ?
        # TODO [httpx]: auto_decompress=False ?

        self._session = httpx.AsyncClient(
            timeout=self._timeout, limits=limits, cert=cert
        )
        return self

    async def __aexit__(self, exc_type, exc_val, exc_tb):
        if self._session:
            await self._session.__aexit__(exc_type, exc_val, exc_tb)
            self._session = None
            self._connector = None

    def _get_ssl_context(self) -> SSLContext:
        ssl_context = create_urllib3_context()
        if self._cert_file:
            ssl_context.load_cert_chain(self._cert_file, self._key_file)
        return ssl_context

    async def close(self) -> None:
        await self.__aexit__(None, None, None)

    async def send(
        self, request: AWSPreparedRequest
    ) -> aiobotocore.awsrequest.AioAWSResponse:
        try:
            url = request.url
            headers = request.headers
            data: io.IOBase | str | bytes | bytearray | None = request.body

            # currently no support for BOTO_EXPERIMENTAL__ADD_PROXY_HOST_HEADER
            if ensure_boolean(
                os.environ.get('BOTO_EXPERIMENTAL__ADD_PROXY_HOST_HEADER', '')
            ):
                raise NotImplementedError(
                    'httpx implementation of aiobotocore does not (currently) support proxies'
                )

            headers_ = CIMultiDict(
                (z[0], _text(z[1], encoding='utf-8')) for z in headers.items()
            )

            # https://github.com/boto/botocore/issues/1255
            headers_['Accept-Encoding'] = 'identity'

            content: bytes | bytearray | str | None = None
            # TODO: test that sends a bytearray

            if isinstance(data, io.IOBase):
                # TODO [httpx]: httpx really wants an async iterable that is not also a
                # sync iterable (??). Seems like there should be an easy answer, but I
                # just convert it to bytes for now.
                k = data.readlines()
                if len(k) == 0:
                    content = b''  # TODO: uncovered
                elif len(k) == 1:
                    content = k[0]
                else:
                    assert False  # TODO: uncovered
            else:
                content = data

            assert self._session

            # The target gets used as the HTTP target instead of the URL path
            # it does not get normalized or otherwise processed, which is important
            # since arbitrary dots and slashes are valid as key paths.
            # See test_basic_s3.test_non_normalized_key_paths
            # This way of using it is currently ~undocumented, but recommended in
            # https://github.com/encode/httpx/discussions/1805#discussioncomment-8975989
            extensions = {"target": bytes(url, encoding='utf-8')}

            httpx_request = self._session.build_request(
                method=request.method,
                url=url,
                headers=headers,
                content=content,
                extensions=extensions,
            )
            # auth, follow_redirects
            response = await self._session.send(httpx_request, stream=True)
            response_headers = botocore.compat.HTTPHeaders.from_pairs(
                response.headers.items()
            )

            http_response = aiobotocore.awsrequest.HttpxAWSResponse(
                str(response.url),
                response.status_code,
                response_headers,
                response,
            )

            if not request.stream_output:
                # Cause the raw stream to be exhausted immediately. We do it
                # this way instead of using preload_content because
                # preload_content will never buffer chunked responses
                await http_response.content

            return http_response

        # **previous exception mapping**
        # aiohttp.ClientSSLError -> SSLError

        # aiohttp.ClientProxyConnectiorError
        # aiohttp.ClientHttpProxyError -> ProxyConnectionError

        # aiohttp.ServerDisconnectedError
        # aiohttp.ClientPayloadError
        # aiohttp.http_exceptions.BadStatusLine -> ConnectionClosedError

        # aiohttp.ServerTimeoutError -> ConnectTimeoutError|ReadTimeoutError

        # aiohttp.ClientConnectorError
        # aiohttp.ClientConnectionError
        # socket.gaierror -> EndpointConnectionError

        # asyncio.TimeoutError -> ReadTimeoutError

        # **possible httpx exception mapping**
        # httpx.CookieConflict
        # httpx.HTTPError
        # * httpx.HTTPStatusError
        # * httpx.RequestError
        #   * httpx.DecodingError
        #   * httpx.TooManyRedirects
        # * httpx.TransportError
        #   * httpx.NetworkError
        #     * httpx.CloseError -> ConnectionClosedError
        #     * httpx.ConnectError -> EndpointConnectionError
        #     * httpx.ReadError
        #     * httpx.WriteError
        #   * httpx.ProtocolError
        #     * httpx.LocalProtocolError -> SSLError??
        #     * httpx.RemoteProtocolError
        #   * httpx.ProxyError -> ProxyConnectionError
        #   * httpx.TimeoutException
        #     * httpx.ConnectTimeout -> ConnectTimeoutError
        #     * httpx.PoolTimeout
        #     * httpx.ReadTimeout -> ReadTimeoutError
        #     * httpx.WriteTimeout
        #   * httpx.UnsupportedProtocol
        # * httpx.InvalidURL

        except httpx.ConnectError as e:
            raise EndpointConnectionError(endpoint_url=request.url, error=e)
        except (socket.gaierror,) as e:
            raise EndpointConnectionError(endpoint_url=request.url, error=e)
        except asyncio.TimeoutError as e:
            raise ReadTimeoutError(endpoint_url=request.url, error=e)
        except httpx.ReadTimeout as e:
            raise ReadTimeoutError(endpoint_url=request.url, error=e)
        except NotImplementedError:
            raise
        except Exception as e:
            message = 'Exception received when sending urllib3 HTTP request'
            logger.debug(message, exc_info=True)
            raise HTTPClientError(error=e)<|MERGE_RESOLUTION|>--- conflicted
+++ resolved
@@ -18,6 +18,7 @@
     ServerDisconnectedError,
     ServerTimeoutError,
 )
+from aiohttp.client import URL
 from botocore.awsrequest import AWSPreparedRequest
 from botocore.httpsession import (
     MAX_POOL_CONNECTIONS,
@@ -69,12 +70,8 @@
         self._exit_stack = contextlib.AsyncExitStack()
 
         # TODO: handle socket_options
-<<<<<<< HEAD
-        self._session: aiohttp.ClientSession | None = None
-=======
         # keep track of sessions by proxy url (if any)
-        self._sessions: Dict[Optional[str], aiohttp.ClientSession] = {}
->>>>>>> a904bd15
+        self._sessions: dict[str | None, aiohttp.ClientSession] = {}
         self._verify = verify
         self._proxy_config = ProxyConfiguration(
             proxies=proxies, proxies_settings=proxies_config
@@ -114,32 +111,6 @@
         # it also pools by host so we don't need a manager, and can pass proxy via
         # request so don't need proxy manager
 
-<<<<<<< HEAD
-        ssl_context = None
-        if bool(verify):
-            if proxies:
-                proxies_settings = self._proxy_config.settings
-                ssl_context = self._setup_proxy_ssl_context(proxies_settings)
-                # TODO: add support for
-                #    proxies_settings.get('proxy_use_forwarding_for_https')
-            else:
-                ssl_context = self._get_ssl_context()
-
-                # inline self._setup_ssl_cert
-                ca_certs = get_cert_path(verify)
-                if ca_certs:
-                    ssl_context.load_verify_locations(ca_certs, None, None)
-
-        self._create_connector = lambda: aiohttp.TCPConnector(
-            limit=max_pool_connections,
-            verify_ssl=bool(verify),
-            ssl=ssl_context,
-            **self._connector_args,
-        )
-        self._connector = None
-
-=======
->>>>>>> a904bd15
     async def __aenter__(self):
         assert not self._sessions
 
@@ -261,13 +232,9 @@
             if isinstance(data, io.IOBase):
                 data = _IOBaseWrapper(data)
 
-<<<<<<< HEAD
-            response = await self._session.request(
-=======
             url = URL(url, encoded=True)
             session = await self._get_session(proxy_url)
             response = await session.request(
->>>>>>> a904bd15
                 request.method,
                 url=url,
                 chunked=self._chunked(headers_),
