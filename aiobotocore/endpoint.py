import asyncio
import aiohttp
import sys
<<<<<<< HEAD
import json
=======
>>>>>>> 0672a6d7
from aiohttp.client_reqrep import ClientResponse

from botocore.utils import is_valid_endpoint_url
from botocore.endpoint import EndpointCreator, Endpoint, DEFAULT_TIMEOUT
from botocore.exceptions import EndpointConnectionError, \
    BaseEndpointResolverError

PY_35 = sys.version_info >= (3, 5)


def text_(s, encoding='utf-8', errors='strict'):
    if isinstance(s, bytes):
        return s.decode(encoding, errors)
    return s  # pragma: no cover


@asyncio.coroutine
def convert_to_response_dict(http_response, operation_model):
    response_dict = {
        'headers': http_response.headers,
        'status_code': http_response.status_code,
    }

    if response_dict['status_code'] >= 300:
        body = yield from http_response.read()
        response_dict['body'] = body
    elif operation_model.has_streaming_output:
        response_dict['body'] = http_response.raw
    else:
        body = yield from http_response.read()
        response_dict['body'] = body
    return response_dict


class ClientResponseContentProxy:
    """Proxy object for content stream of http response"""

    def __init__(self, response):
        self.__response = response
        self.__content = self.__response.content

    def __getattr__(self, item):
        return getattr(self.__content, item)

    def __dir__(self):
        attrs = dir(self.__content)
        attrs.append('close')
        return attrs

    def __del__(self):
        self.close()

    if PY_35:
        @asyncio.coroutine
        def __aenter__(self):
            return self.__response.__aenter__()

        @asyncio.coroutine
        def __aexit__(self, exc_type, exc_val, exc_tb):
            return self.__response.__aexit__(exc_type, exc_val, exc_tb)

    def close(self):
        self.__response.close()


class ClientResponseProxy:
    """Proxy object for http response useful for porting from
    botocore underlying http library."""

    def __init__(self, *args, **kwargs):
        self._impl = ClientResponse(*args, **kwargs)
        self._body = None

    def __getattr__(self, item):
        if item == 'status_code':
            return getattr(self._impl, 'status')
        if item == 'content':
            return self._body
        if item == 'raw':
            return ClientResponseContentProxy(self._impl)

        return getattr(self._impl, item)

    @asyncio.coroutine
    def read(self):
        self._body = yield from self._impl.read()
        return self._body


class AioEndpoint(Endpoint):

    def __init__(self, host,
                 endpoint_prefix, event_emitter, proxies=None, verify=True,
                 timeout=DEFAULT_TIMEOUT, response_parser_factory=None,
                 loop=None, connector_args=None):

        super().__init__(host, endpoint_prefix,
                         event_emitter, proxies=proxies, verify=verify,
                         timeout=timeout,
                         response_parser_factory=response_parser_factory)

        self._loop = loop or asyncio.get_event_loop()
        if connector_args is None:
            # AWS has a 20 second idle timeout:
            #   https://forums.aws.amazon.com/message.jspa?messageID=215367
            # aiohttp default timeout is 30s so set something reasonable here
            connector = aiohttp.TCPConnector(loop=self._loop,
                                             keepalive_timeout=12)
        else:
            connector = aiohttp.TCPConnector(loop=self._loop, **connector_args)

        self._aio_session = aiohttp.ClientSession(
            connector=connector,
            skip_auto_headers={'CONTENT-TYPE'},
            response_class=ClientResponseProxy, loop=self._loop)

    @asyncio.coroutine
    def _request(self, method, url, headers, data):
        headers_ = dict(
            (z[0], text_(z[1], encoding='utf-8')) for z in headers.items())
        resp = yield from self._aio_session.request(
            method, url=url, headers=headers_, data=data)
        return resp

    @asyncio.coroutine
    def _send_request(self, request_dict, operation_model):
        attempts = 1
        request = self.create_request(request_dict, operation_model)
        success_response, exception = yield from self._get_response(
            request, operation_model, attempts)
        while self._needs_retry(attempts, operation_model,
                                success_response, exception):
            attempts += 1
            # If there is a stream associated with the request, we need
            # to reset it before attempting to send the request again.
            # This will ensure that we resend the entire contents of the
            # body.
            request.reset_stream()
            # Create a new request when retried (including a new signature).
            request = self.create_request(
                request_dict, operation_model=operation_model)
            success_response, exception = yield from self._get_response(
                request, operation_model, attempts)
        if exception is not None:
            raise exception
        else:
            return success_response

    @asyncio.coroutine
    def _get_response(self, request, operation_model, attempts):
        # This will return a tuple of (success_response, exception)
        # and success_response is itself a tuple of
        # (http_response, parsed_dict).
        # If an exception occurs then the success_response is None.
        # If no exception occurs then exception is None.
        try:
            # http request substituted too async one
            resp = yield from self._request(
                request.method, request.url, request.headers, request.body)
            http_response = resp

        except ConnectionError as e:
            # For a connection error, if it looks like it's a DNS
            # lookup issue, 99% of the time this is due to a misconfigured
            # region/endpoint so we'll raise a more specific error message
            # to help users.
            if self._looks_like_dns_error(e):
                endpoint_url = request.url
                better_exception = EndpointConnectionError(
                    endpoint_url=endpoint_url, error=e)
                return (None, better_exception)
            else:
                return (None, e)
        except Exception as e:
            # logger.debug("Exception received when sending HTTP request.",
            #              exc_info=True)
            return (None, e)

        # This returns the http_response and the parsed_data.
        response_dict = yield from convert_to_response_dict(
            http_response, operation_model)
        parser = self._response_parser_factory.create_parser(
            operation_model.metadata['protocol'])
        return ((http_response, parser.parse(response_dict,
                                             operation_model.output_shape)),
                None)


class AioEndpointCreator(EndpointCreator):

    def __init__(self, endpoint_resolver, configured_region, event_emitter,
                 loop):
        super().__init__(endpoint_resolver, configured_region, event_emitter)
        self._loop = loop

    def create_endpoint(self, service_model, region_name=None, is_secure=True,
                        endpoint_url=None, verify=None,
                        response_parser_factory=None, timeout=DEFAULT_TIMEOUT,
                        connector_args=None):
        if region_name is None:
            region_name = self._configured_region
        # Use the endpoint resolver heuristics to build the endpoint url.
        scheme = 'https' if is_secure else 'http'
        try:
            endpoint = self._endpoint_resolver.construct_endpoint(
                service_model.endpoint_prefix,
                region_name, scheme=scheme)
        except BaseEndpointResolverError:
            if endpoint_url is not None:
                # If the user provides an endpoint_url, it's ok
                # if the heuristics didn't find anything.  We use the
                # user provided endpoint_url.
                endpoint = {'uri': endpoint_url, 'properties': {}}
            else:
                raise

        if endpoint_url is not None:
            # If the user provides an endpoint url, we'll use that
            # instead of what the heuristics rule gives us.
            final_endpoint_url = endpoint_url
        else:
            final_endpoint_url = endpoint['uri']
        if not is_valid_endpoint_url(final_endpoint_url):
            raise ValueError("Invalid endpoint: %s" % final_endpoint_url)

        proxies = self._get_proxies(final_endpoint_url)
        verify_value = self._get_verify_value(verify)
        return AioEndpoint(
            final_endpoint_url,
            endpoint_prefix=service_model.endpoint_prefix,
            event_emitter=self._event_emitter,
            proxies=proxies,
            verify=verify_value,
            timeout=timeout,
            response_parser_factory=response_parser_factory, loop=self._loop,
            connector_args=connector_args)<|MERGE_RESOLUTION|>--- conflicted
+++ resolved
@@ -1,10 +1,6 @@
 import asyncio
 import aiohttp
 import sys
-<<<<<<< HEAD
-import json
-=======
->>>>>>> 0672a6d7
 from aiohttp.client_reqrep import ClientResponse
 
 from botocore.utils import is_valid_endpoint_url
