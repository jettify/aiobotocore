--- conflicted
+++ resolved
@@ -3,8 +3,6 @@
 import botocore.parsers
 import botocore.serialize
 from botocore.args import ClientArgsCreator
-
-from aiobotocore.httpsession import AIOHTTPSession
 
 from .config import AioConfig
 from .endpoint import DEFAULT_HTTP_SESSION_CLS, AioEndpointCreator
@@ -72,11 +70,7 @@
             http_session_cls = client_config.http_session_cls
         else:
             connector_args = None
-<<<<<<< HEAD
-            http_session_cls = AIOHTTPSession
-=======
             http_session_cls = DEFAULT_HTTP_SESSION_CLS
->>>>>>> a904bd15
 
         new_config = AioConfig(connector_args, **config_kwargs)
         endpoint_creator = AioEndpointCreator(event_emitter)
