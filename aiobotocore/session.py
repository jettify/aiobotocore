import asyncio
import botocore.credentials
from botocore.session import Session, ComponentLocator, SessionVarDict

<<<<<<< HEAD
from botocore import retryhandler, translate, __version__
=======
from botocore import UNSIGNED
from botocore import retryhandler, translate
>>>>>>> 957c91b6
from botocore.exceptions import PartialCredentialsError
from .client import AioClientCreator
from .hooks import AioHierarchicalEmitter, AioEventAliaser
from .patches import patch


class AioSession(Session):

    # noinspection PyMissingConstructor
    def __init__(self, session_vars=None, event_hooks=None,
                 include_builtin_handlers=True, profile=None, loop=None):
        self._loop = loop

        patch()

        if event_hooks is None:
            self._original_handler = AioHierarchicalEmitter()
        else:
            self._original_handler = event_hooks
        self._events = AioEventAliaser(self._original_handler)
        if include_builtin_handlers:
            self._register_builtin_handlers(self._events)
        self.user_agent_name = 'Botocore'
        self.user_agent_version = __version__
        self.user_agent_extra = ''
        # The _profile attribute is just used to cache the value
        # of the current profile to avoid going through the normal
        # config lookup process each access time.
        self._profile = None
        self._config = None
        self._credentials = None
        self._profile_map = None
        # This is a dict that stores per session specific config variable
        # overrides via set_config_variable().
        self._session_instance_vars = {}
        if profile is not None:
            self._session_instance_vars['profile'] = profile
        self._client_config = None
        self._components = ComponentLocator()
        self._internal_components = ComponentLocator()
        self._register_components()
        self.session_var_map = SessionVarDict(self, self.SESSION_VARIABLES)
        if session_vars is not None:
            self.session_var_map.update(session_vars)

    async def create_client(self, service_name, region_name=None, api_version=None,
                      use_ssl=True, verify=None, endpoint_url=None,
                      aws_access_key_id=None, aws_secret_access_key=None,
                      aws_session_token=None, config=None):

        default_client_config = self.get_default_client_config()
        # If a config is provided and a default config is set, then
        # use the config resulting from merging the two.
        if config is not None and default_client_config is not None:
            config = default_client_config.merge(config)
        # If a config was not provided then use the default
        # client config from the session
        elif default_client_config is not None:
            config = default_client_config

        # Figure out the user-provided region based on the various
        # configuration options.
        if region_name is None:
            if config and config.region_name is not None:
                region_name = config.region_name
            else:
                region_name = self.get_config_variable('region')

        # Figure out the verify value base on the various
        # configuration options.
        if verify is None:
            verify = self.get_config_variable('ca_bundle')

        if api_version is None:
            api_version = self.get_config_variable('api_versions').get(
                service_name, None)

        loader = self.get_component('data_loader')
        event_emitter = self.get_component('event_emitter')
        response_parser_factory = self.get_component(
            'response_parser_factory')
        if config is not None and config.signature_version is UNSIGNED:
            credentials = None
        elif aws_access_key_id is not None and \
                aws_secret_access_key is not None:
            credentials = botocore.credentials.Credentials(
                access_key=aws_access_key_id,
                secret_key=aws_secret_access_key,
                token=aws_session_token)
        elif self._missing_cred_vars(aws_access_key_id,
                                     aws_secret_access_key):
            raise PartialCredentialsError(
                provider='explicit',
                cred_var=self._missing_cred_vars(aws_access_key_id,
                                                 aws_secret_access_key))
        else:
            credentials = self.get_credentials()
        endpoint_resolver = self._get_internal_component('endpoint_resolver')
        exceptions_factory = self._get_internal_component('exceptions_factory')
        config_store = self.get_component('config_store')
        client_creator = AioClientCreator(
            loader, endpoint_resolver, self.user_agent(), event_emitter,
            retryhandler, translate, response_parser_factory,
<<<<<<< HEAD
            exceptions_factory, loop=self._loop)
        client = await client_creator.create_client(
=======
            exceptions_factory, config_store, loop=self._loop)
        client = client_creator.create_client(
>>>>>>> 957c91b6
            service_name=service_name, region_name=region_name,
            is_secure=use_ssl, endpoint_url=endpoint_url, verify=verify,
            credentials=credentials, scoped_config=self.get_scoped_config(),
            client_config=config, api_version=api_version)
        monitor = self._get_internal_component('monitor')
        if monitor is not None:
            monitor.register(client.meta.events)
        return client


def get_session(*, env_vars=None, loop=None):
    """
    Return a new session object.
    """
    loop = loop or asyncio.get_event_loop()
    return AioSession(session_vars=env_vars, loop=loop)<|MERGE_RESOLUTION|>--- conflicted
+++ resolved
@@ -2,12 +2,8 @@
 import botocore.credentials
 from botocore.session import Session, ComponentLocator, SessionVarDict
 
-<<<<<<< HEAD
+from botocore import UNSIGNED
 from botocore import retryhandler, translate, __version__
-=======
-from botocore import UNSIGNED
-from botocore import retryhandler, translate
->>>>>>> 957c91b6
 from botocore.exceptions import PartialCredentialsError
 from .client import AioClientCreator
 from .hooks import AioHierarchicalEmitter, AioEventAliaser
@@ -111,13 +107,8 @@
         client_creator = AioClientCreator(
             loader, endpoint_resolver, self.user_agent(), event_emitter,
             retryhandler, translate, response_parser_factory,
-<<<<<<< HEAD
-            exceptions_factory, loop=self._loop)
+            exceptions_factory, config_store, loop=self._loop)
         client = await client_creator.create_client(
-=======
-            exceptions_factory, config_store, loop=self._loop)
-        client = client_creator.create_client(
->>>>>>> 957c91b6
             service_name=service_name, region_name=region_name,
             is_secure=use_ssl, endpoint_url=endpoint_url, verify=verify,
             credentials=credentials, scoped_config=self.get_scoped_config(),
