import botocore.credentials
from botocore.session import Session, ComponentLocator, SessionVarDict

from botocore import UNSIGNED
from botocore import retryhandler, translate, __version__
from botocore.exceptions import PartialCredentialsError
from .client import AioClientCreator, AioBaseClient
from .hooks import AioHierarchicalEmitter, AioEventAliaser
<<<<<<< HEAD
from .parsers import AioResponseParserFactory

=======
from .signers import add_generate_presigned_url
from .credentials import create_credential_resolver, AioCredentials
>>>>>>> 28d007df

class ClientCreatorContext:
    def __init__(self, coro):
        self._coro = coro
        self._client = None

    async def __aenter__(self) -> AioBaseClient:
        self._client = await self._coro
        return await self._client.__aenter__()

    async def __aexit__(self, exc_type, exc_val, exc_tb):
        await self._client.__aexit__(exc_type, exc_val, exc_tb)


class AioSession(Session):

    # noinspection PyMissingConstructor
    def __init__(self, session_vars=None, event_hooks=None,
                 include_builtin_handlers=True, profile=None):
        if event_hooks is None:
            self._original_handler = AioHierarchicalEmitter()
        else:
            self._original_handler = event_hooks
        self._events = AioEventAliaser(self._original_handler)
        if include_builtin_handlers:
            self._register_builtin_handlers(self._events)
        self.user_agent_name = 'Botocore'
        self.user_agent_version = __version__
        self.user_agent_extra = ''
        # The _profile attribute is just used to cache the value
        # of the current profile to avoid going through the normal
        # config lookup process each access time.
        self._profile = None
        self._config = None
        self._credentials = None
        self._profile_map = None
        # This is a dict that stores per session specific config variable
        # overrides via set_config_variable().
        self._session_instance_vars = {}
        if profile is not None:
            self._session_instance_vars['profile'] = profile
        self._client_config = None
        self._last_client_region_used = None
        self._components = ComponentLocator()
        self._internal_components = ComponentLocator()
        self._register_components()
        self.session_var_map = SessionVarDict(self, self.SESSION_VARIABLES)
        if session_vars is not None:
            self.session_var_map.update(session_vars)

<<<<<<< HEAD
    def _register_response_parser_factory(self):
        self._components.register_component('response_parser_factory',
                                            AioResponseParserFactory())
=======
        # Register our own handlers
        self.register('creating-client-class', add_generate_presigned_url)
>>>>>>> 28d007df

    def create_client(self, *args, **kwargs):
        return ClientCreatorContext(self._create_client(*args, **kwargs))

    async def _create_client(self, service_name, region_name=None,
                             api_version=None,
                             use_ssl=True, verify=None, endpoint_url=None,
                             aws_access_key_id=None, aws_secret_access_key=None,
                             aws_session_token=None, config=None):

        default_client_config = self.get_default_client_config()
        # If a config is provided and a default config is set, then
        # use the config resulting from merging the two.
        if config is not None and default_client_config is not None:
            config = default_client_config.merge(config)
        # If a config was not provided then use the default
        # client config from the session
        elif default_client_config is not None:
            config = default_client_config

        region_name = self._resolve_region_name(region_name, config)

        # Figure out the verify value base on the various
        # configuration options.
        if verify is None:
            verify = self.get_config_variable('ca_bundle')

        if api_version is None:
            api_version = self.get_config_variable('api_versions').get(
                service_name, None)

        loader = self.get_component('data_loader')
        event_emitter = self.get_component('event_emitter')
        response_parser_factory = self.get_component(
            'response_parser_factory')
        if config is not None and config.signature_version is UNSIGNED:
            credentials = None
        elif aws_access_key_id is not None and \
                aws_secret_access_key is not None:
            credentials = AioCredentials(
                access_key=aws_access_key_id,
                secret_key=aws_secret_access_key,
                token=aws_session_token)
        elif self._missing_cred_vars(aws_access_key_id,
                                     aws_secret_access_key):
            raise PartialCredentialsError(
                provider='explicit',
                cred_var=self._missing_cred_vars(aws_access_key_id,
                                                 aws_secret_access_key))
        else:
            credentials = await self.get_credentials()
        endpoint_resolver = self._get_internal_component('endpoint_resolver')
        exceptions_factory = self._get_internal_component('exceptions_factory')
        config_store = self.get_component('config_store')
        client_creator = AioClientCreator(
            loader, endpoint_resolver, self.user_agent(), event_emitter,
            retryhandler, translate, response_parser_factory,
            exceptions_factory, config_store)
        client = await client_creator.create_client(
            service_name=service_name, region_name=region_name,
            is_secure=use_ssl, endpoint_url=endpoint_url, verify=verify,
            credentials=credentials, scoped_config=self.get_scoped_config(),
            client_config=config, api_version=api_version)
        monitor = self._get_internal_component('monitor')
        if monitor is not None:
            monitor.register(client.meta.events)
        return client

    def _create_credential_resolver(self):
        return create_credential_resolver(
            self, region_name=self._last_client_region_used)

    async def get_credentials(self):
        if self._credentials is None:
            self._credentials = await (self._components.get_component(
                'credential_provider').load_credentials())
        return self._credentials


def get_session(env_vars=None):
    """
    Return a new session object.
    """
    return AioSession(env_vars)<|MERGE_RESOLUTION|>--- conflicted
+++ resolved
@@ -6,13 +6,10 @@
 from botocore.exceptions import PartialCredentialsError
 from .client import AioClientCreator, AioBaseClient
 from .hooks import AioHierarchicalEmitter, AioEventAliaser
-<<<<<<< HEAD
 from .parsers import AioResponseParserFactory
-
-=======
 from .signers import add_generate_presigned_url
 from .credentials import create_credential_resolver, AioCredentials
->>>>>>> 28d007df
+
 
 class ClientCreatorContext:
     def __init__(self, coro):
@@ -63,14 +60,12 @@
         if session_vars is not None:
             self.session_var_map.update(session_vars)
 
-<<<<<<< HEAD
+        # Register our own handlers
+        self.register('creating-client-class', add_generate_presigned_url)
+
     def _register_response_parser_factory(self):
         self._components.register_component('response_parser_factory',
                                             AioResponseParserFactory())
-=======
-        # Register our own handlers
-        self.register('creating-client-class', add_generate_presigned_url)
->>>>>>> 28d007df
 
     def create_client(self, *args, **kwargs):
         return ClientCreatorContext(self._create_client(*args, **kwargs))
