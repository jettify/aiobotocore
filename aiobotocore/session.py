import asyncio
import botocore.credentials
from botocore.session import Session, ComponentLocator, SessionVarDict

from botocore import UNSIGNED
from botocore import retryhandler, translate, __version__
from botocore.exceptions import PartialCredentialsError
from .client import AioClientCreator, AioBaseClient
from .hooks import AioHierarchicalEmitter, AioEventAliaser


class ClientCreatorContext:
    def __init__(self, coro):
        self._coro = coro
        self._client = None

<<<<<<< HEAD
    async def __aenter__(self) -> AioBaseClient:
        self._client = await self._coro
        return await self._client.__aenter__()
=======
    def __init__(self, *args, loop=None, **kwargs):
        self._loop = loop
>>>>>>> 65320c39

    async def __aexit__(self, exc_type, exc_val, exc_tb):
        await self._client.__aexit__(exc_type, exc_val, exc_tb)


class AioSession(Session):

    # noinspection PyMissingConstructor
    def __init__(self, session_vars=None, event_hooks=None,
                 include_builtin_handlers=True, profile=None, loop=None):
        self._loop = loop

        if event_hooks is None:
            self._original_handler = AioHierarchicalEmitter()
        else:
            self._original_handler = event_hooks
        self._events = AioEventAliaser(self._original_handler)
        if include_builtin_handlers:
            self._register_builtin_handlers(self._events)
        self.user_agent_name = 'Botocore'
        self.user_agent_version = __version__
        self.user_agent_extra = ''
        # The _profile attribute is just used to cache the value
        # of the current profile to avoid going through the normal
        # config lookup process each access time.
        self._profile = None
        self._config = None
        self._credentials = None
        self._profile_map = None
        # This is a dict that stores per session specific config variable
        # overrides via set_config_variable().
        self._session_instance_vars = {}
        if profile is not None:
            self._session_instance_vars['profile'] = profile
        self._client_config = None
        self._components = ComponentLocator()
        self._internal_components = ComponentLocator()
        self._register_components()
        self.session_var_map = SessionVarDict(self, self.SESSION_VARIABLES)
        if session_vars is not None:
            self.session_var_map.update(session_vars)

    def create_client(self, *args, **kwargs):
        return ClientCreatorContext(self._create_client(*args, **kwargs))

    async def _create_client(self, service_name, region_name=None,
                             api_version=None,
                             use_ssl=True, verify=None, endpoint_url=None,
                             aws_access_key_id=None,
                             aws_secret_access_key=None,
                             aws_session_token=None, config=None):

        default_client_config = self.get_default_client_config()
        # If a config is provided and a default config is set, then
        # use the config resulting from merging the two.
        if config is not None and default_client_config is not None:
            config = default_client_config.merge(config)
        # If a config was not provided then use the default
        # client config from the session
        elif default_client_config is not None:
            config = default_client_config

        region_name = self._resolve_region_name(region_name, config)

        # Figure out the verify value base on the various
        # configuration options.
        if verify is None:
            verify = self.get_config_variable('ca_bundle')

        if api_version is None:
            api_version = self.get_config_variable('api_versions').get(
                service_name, None)

        loader = self.get_component('data_loader')
        event_emitter = self.get_component('event_emitter')
        response_parser_factory = self.get_component(
            'response_parser_factory')
        if config is not None and config.signature_version is UNSIGNED:
            credentials = None
        elif aws_access_key_id is not None and \
                aws_secret_access_key is not None:
            credentials = botocore.credentials.Credentials(
                access_key=aws_access_key_id,
                secret_key=aws_secret_access_key,
                token=aws_session_token)
        elif self._missing_cred_vars(aws_access_key_id,
                                     aws_secret_access_key):
            raise PartialCredentialsError(
                provider='explicit',
                cred_var=self._missing_cred_vars(aws_access_key_id,
                                                 aws_secret_access_key))
        else:
            credentials = self.get_credentials()
        endpoint_resolver = self._get_internal_component('endpoint_resolver')
        exceptions_factory = self._get_internal_component('exceptions_factory')
        config_store = self.get_component('config_store')
        client_creator = AioClientCreator(
            loader, endpoint_resolver, self.user_agent(), event_emitter,
            retryhandler, translate, response_parser_factory,
            exceptions_factory, config_store, loop=self._loop)
        client = await client_creator.create_client(
            service_name=service_name, region_name=region_name,
            is_secure=use_ssl, endpoint_url=endpoint_url, verify=verify,
            credentials=credentials, scoped_config=self.get_scoped_config(),
            client_config=config, api_version=api_version)
        monitor = self._get_internal_component('monitor')
        if monitor is not None:
            monitor.register(client.meta.events)
        return client


def get_session(*, env_vars=None, loop=None):
    """
    Return a new session object.
    """
    loop = loop or asyncio.get_event_loop()
    return AioSession(env_vars, loop=loop)<|MERGE_RESOLUTION|>--- conflicted
+++ resolved
@@ -14,14 +14,9 @@
         self._coro = coro
         self._client = None
 
-<<<<<<< HEAD
     async def __aenter__(self) -> AioBaseClient:
         self._client = await self._coro
         return await self._client.__aenter__()
-=======
-    def __init__(self, *args, loop=None, **kwargs):
-        self._loop = loop
->>>>>>> 65320c39
 
     async def __aexit__(self, exc_type, exc_val, exc_tb):
         await self._client.__aexit__(exc_type, exc_val, exc_tb)
@@ -57,6 +52,7 @@
         if profile is not None:
             self._session_instance_vars['profile'] = profile
         self._client_config = None
+        self._last_client_region_used = None
         self._components = ComponentLocator()
         self._internal_components = ComponentLocator()
         self._register_components()
