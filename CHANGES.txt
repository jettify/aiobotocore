Changes
-------

<<<<<<< HEAD
X.X.X (XXXX-XX-XX)
^^^^^^^^^^^^^^^^^^
* Add kinesis tests, refactor doc and refactor code style
=======
0.10.X (2019-XX-XX)
^^^^^^^^^^^^^^^^^^^^
* Make tests pass with pytest 4.1 #669 (thanks @yan12125)
* Support Python 3.7 #671 (thanks to @yan12125)
* Update RTD build config #672 (thanks @willingc)
>>>>>>> fa81b073

0.10.0 (2018-12-09)
^^^^^^^^^^^^^^^^^^^^
* Update to botocore 1.12.49 #639 (thanks @terrycain)

0.9.4 (2018-08-08)
^^^^^^^^^^^^^^^^^^
* Add ClientPayloadError as retryable exception

0.9.3 (2018-07-16)
^^^^^^^^^^^^^^^^^^
* Bring botocore up to date

0.9.2 (2018-05-05)
^^^^^^^^^^^^^^^^^^
* bump aiohttp requirement to fix read timeouts

0.9.1 (2018-05-04)
^^^^^^^^^^^^^^^^^^
* fix timeout bug introduced in last release

0.9.0 (2018-06-01)
^^^^^^^^^^^^^^^^^^
* bump aiohttp to 3.3.x
* remove unneeded set_socket_timeout

0.8.0 (2018-05-07)
^^^^^^^^^^^^^^^^^^
* Fix pagination #573 (thanks @adamrothman)
* Enabled several s3 tests via moto
* Bring botocore up to date

0.7.0 (2018-05-01)
^^^^^^^^^^^^^^^^^^
* Just version bump

0.6.1a0 (2018-05-01)
^^^^^^^^^^^^^^^^^^^^
* bump to aiohttp 3.1.x
* switch tests to Python 3.5+
* switch to native coroutines
* fix non-streaming body timeout retries

0.6.0 (2018-03-04)
^^^^^^^^^^^^^^^^^^
* Upgrade to aiohttp>=3.0.0 #536 (thanks @Gr1N)

0.5.3 (2018-02-23)
^^^^^^^^^^^^^^^^^^
* Fixed waiters #523 (thanks @dalazx)
* fix conn_timeout #485

0.5.2 (2017-12-06)
^^^^^^^^^^^^^^^^^^
* Updated awscli dependency #461

0.5.1 (2017-11-10)
^^^^^^^^^^^^^^^^^^
* Disabled compressed response #430

0.5.0 (2017-11-10)
^^^^^^^^^^^^^^^^^^
* Fix error botocore error checking #190
* Update supported botocore requirement to: >=1.7.28, <=1.7.40
* Bump aiohttp requirement to support compressed responses correctly #298

0.4.5 (2017-09-05)
^^^^^^^^^^^^^^^^^^
* Added SQS examples and tests #336
* Changed requirements.txt structure #336
* bump to botocore 1.7.4
* Added DynamoDB examples and tests #340


0.4.4 (2017-08-16)
^^^^^^^^^^^^^^^^^^
* add the supported versions of boto3 to extras require #324

0.4.3 (2017-07-05)
^^^^^^^^^^^^^^^^^^
* add the supported versions of awscli to extras require #273 (thanks @graingert)

0.4.2 (2017-07-03)
^^^^^^^^^^^^^^^^^^
* update supported aiohttp requirement to: >=2.0.4, <=2.3.0
* update supported botocore requirement to: >=1.5.71, <=1.5.78

0.4.1 (2017-06-27)
^^^^^^^^^^^^^^^^^^
* fix redirects #268

0.4.0 (2017-06-19)
^^^^^^^^^^^^^^^^^^
* update botocore requirement to: botocore>=1.5.34, <=1.5.70
* fix read_timeout due to #245
* implement set_socket_timeout

0.3.3 (2017-05-22)
^^^^^^^^^^^^^^^^^^
* switch to PEP 440 version parser to support 'dev' versions

0.3.2 (2017-05-22)
^^^^^^^^^^^^^^^^^^
* Fix botocore integration
* Provisional fix for aiohttp 2.x stream support
* update botocore requirement to: botocore>=1.5.34, <=1.5.52

0.3.1 (2017-04-18)
^^^^^^^^^^^^^^^^^^
* Fixed Waiter support

0.3.0 (2017-04-01)
^^^^^^^^^^^^^^^^^^
* Added support for aiohttp>=2.0.4 (thanks @achimnol)
* update botocore requirement to: botocore>=1.5.0, <=1.5.33

0.2.3 (2017-03-22)
^^^^^^^^^^^^^^^^^^
* update botocore requirement to: botocore>=1.5.0, <1.5.29

0.2.2 (2017-03-07)
^^^^^^^^^^^^^^^^^^
* set aiobotocore.__all__ for * imports #121 (thanks @graingert)
* fix ETag in head_object response #132

0.2.1 (2017-02-01)
^^^^^^^^^^^^^^^^^^
* Normalize headers and handle redirection by botocore #115 (thanks @Fedorof)

0.2.0 (2017-01-30)
^^^^^^^^^^^^^^^^^^
* add support for proxies (thanks @jjonek)
* remove AioConfig verify_ssl connector_arg as this is handled by the
  create_client verify param
* remove AioConfig limit connector_arg as this is now handled by
  by the Config `max_pool_connections` property (note default is 10)

0.1.1 (2017-01-16)
^^^^^^^^^^^^^^^^^^
* botocore updated to version 1.5.0

0.1.0 (2017-01-12)
^^^^^^^^^^^^^^^^^^
* Pass timeout to aiohttp.request to enforce read_timeout #86 (thanks @vharitonsky)
  (bumped up to next semantic version due to read_timeout enabling change)

0.0.6 (2016-11-19)
^^^^^^^^^^^^^^^^^^

* Added enforcement of plain response #57 (thanks @rymir)
* botocore updated to version 1.4.73 #74 (thanks @vas3k)


0.0.5 (2016-06-01)
^^^^^^^^^^^^^^^^^^

* Initial alpha release<|MERGE_RESOLUTION|>--- conflicted
+++ resolved
@@ -1,17 +1,15 @@
 Changes
 -------
 
-<<<<<<< HEAD
 X.X.X (XXXX-XX-XX)
 ^^^^^^^^^^^^^^^^^^
 * Add kinesis tests, refactor doc and refactor code style
-=======
+
 0.10.X (2019-XX-XX)
 ^^^^^^^^^^^^^^^^^^^^
 * Make tests pass with pytest 4.1 #669 (thanks @yan12125)
 * Support Python 3.7 #671 (thanks to @yan12125)
 * Update RTD build config #672 (thanks @willingc)
->>>>>>> fa81b073
 
 0.10.0 (2018-12-09)
 ^^^^^^^^^^^^^^^^^^^^
