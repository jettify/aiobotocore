Changes
-------
0.3.4a0 (XXXX-XX-XX)
^^^^^^^^^^^^^^^^^^
<<<<<<< HEAD
* fix read_timeout due to #245
=======
* update botocore requirement to: botocore>=1.5.34, <=1.5.70
>>>>>>> f722debc

0.3.3 (2017-05-22)
^^^^^^^^^^^^^^^^^^
* switch to PEP 440 version parser to support 'dev' versions

0.3.2 (2017-05-22)
^^^^^^^^^^^^^^^^^^
* Fix botocore integration
* Provisional fix for aiohttp 2.x stream support
* update botocore requirement to: botocore>=1.5.34, <=1.5.52

0.3.1 (2017-04-18)
^^^^^^^^^^^^^^^^^^
* Fixed Waiter support

0.3.0 (2017-04-01)
^^^^^^^^^^^^^^^^^^
* Added support for aiohttp>=2.0.4 (thanks @achimnol)
* update botocore requirement to: botocore>=1.5.0, <=1.5.33

0.2.3 (2017-03-22)
^^^^^^^^^^^^^^^^^^
* update botocore requirement to: botocore>=1.5.0, <1.5.29

0.2.2 (2017-03-07)
^^^^^^^^^^^^^^^^^^
* set aiobotocore.__all__ for * imports #121 (thanks @graingert)
* fix ETag in head_object response #132

0.2.1 (2017-02-01)
^^^^^^^^^^^^^^^^^^
* Normalize headers and handle redirection by botocore #115 (thanks @Fedorof)

0.2.0 (2017-01-30)
^^^^^^^^^^^^^^^^^^
* add support for proxies (thanks @jjonek)
* remove AioConfig verify_ssl connector_arg as this is handled by the
  create_client verify param
* remove AioConfig limit connector_arg as this is now handled by
  by the Config `max_pool_connections` property (note default is 10)

0.1.1 (2017-01-16)
^^^^^^^^^^^^^^^^^^
* botocore updated to version 1.5.0

0.1.0 (2017-01-12)
^^^^^^^^^^^^^^^^^^
* Pass timeout to aiohttp.request to enforce read_timeout #86 (thanks @vharitonsky)
  (bumped up to next semantic version due to read_timeout enabling change)

0.0.6 (2016-11-19)
^^^^^^^^^^^^^^^^^^

* Added enforcement of plain response #57 (thanks @rymir)
* botocore updated to version 1.4.73 #74 (thanks @vas3k)


0.0.5 (2016-06-01)
^^^^^^^^^^^^^^^^^^

* Initial alpha release<|MERGE_RESOLUTION|>--- conflicted
+++ resolved
@@ -2,11 +2,8 @@
 -------
 0.3.4a0 (XXXX-XX-XX)
 ^^^^^^^^^^^^^^^^^^
-<<<<<<< HEAD
+* update botocore requirement to: botocore>=1.5.34, <=1.5.70
 * fix read_timeout due to #245
-=======
-* update botocore requirement to: botocore>=1.5.34, <=1.5.70
->>>>>>> f722debc
 
 0.3.3 (2017-05-22)
 ^^^^^^^^^^^^^^^^^^
