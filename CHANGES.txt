--- conflicted
+++ resolved
@@ -1,15 +1,10 @@
 Changes
 -------
-<<<<<<< HEAD
-0.6.1 (2018-XX-XX)
-^^^^^^^^^^^^^^^^^^
-* switch to native coroutines
-=======
 0.6.1a0 (2018-XX-XX)
 ^^^^^^^^^^^^^^^^^^
 * bump to aiohttp 3.1.x
 * switch tests to Python 3.5+
->>>>>>> c5509b73
+* switch to native coroutines
 
 0.6.0 (2018-03-04)
 ^^^^^^^^^^^^^^^^^^
