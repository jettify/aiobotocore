Changes
-------
<<<<<<< HEAD
0.6.1 (2018-04-XX)
^^^^^^^^^^^^^^^^^^
* switch tests to Python 3.5+
=======
0.6.1a0 (2018-XX-XX)
^^^^^^^^^^^^^^^^^^
* bump to aiohttp 3.1.x
>>>>>>> 2416d3aa

0.6.0 (2018-03-04)
^^^^^^^^^^^^^^^^^^
* Upgrade to aiohttp>=3.0.0 #536 (thanks @Gr1N)

0.5.3 (2018-02-23)
^^^^^^^^^^^^^^^^^^
* Fixed waiters #523 (thanks @dalazx)
* fix conn_timeout #485

0.5.2 (2017-12-06)
^^^^^^^^^^^^^^^^^^
* Updated awscli dependency #461

0.5.1 (2017-11-10)
^^^^^^^^^^^^^^^^^^
* Disabled compressed response #430

0.5.0 (2017-11-10)
^^^^^^^^^^^^^^^^^^
* Fix error botocore error checking #190
* Update supported botocore requirement to: >=1.7.28, <=1.7.40
* Bump aiohttp requirement to support compressed responses correctly #298

0.4.5 (2017-09-05)
^^^^^^^^^^^^^^^^^^
* Added SQS examples and tests #336
* Changed requirements.txt structure #336
* bump to botocore 1.7.4
* Added DynamoDB examples and tests #340


0.4.4 (2017-08-16)
^^^^^^^^^^^^^^^^^^
* add the supported versions of boto3 to extras require #324

0.4.3 (2017-07-05)
^^^^^^^^^^^^^^^^^^
* add the supported versions of awscli to extras require #273 (thanks @graingert)

0.4.2 (2017-07-03)
^^^^^^^^^^^^^^^^^^
* update supported aiohttp requirement to: >=2.0.4, <=2.3.0
* update supported botocore requirement to: >=1.5.71, <=1.5.78

0.4.1 (2017-06-27)
^^^^^^^^^^^^^^^^^^
* fix redirects #268

0.4.0 (2017-06-19)
^^^^^^^^^^^^^^^^^^
* update botocore requirement to: botocore>=1.5.34, <=1.5.70
* fix read_timeout due to #245
* implement set_socket_timeout

0.3.3 (2017-05-22)
^^^^^^^^^^^^^^^^^^
* switch to PEP 440 version parser to support 'dev' versions

0.3.2 (2017-05-22)
^^^^^^^^^^^^^^^^^^
* Fix botocore integration
* Provisional fix for aiohttp 2.x stream support
* update botocore requirement to: botocore>=1.5.34, <=1.5.52

0.3.1 (2017-04-18)
^^^^^^^^^^^^^^^^^^
* Fixed Waiter support

0.3.0 (2017-04-01)
^^^^^^^^^^^^^^^^^^
* Added support for aiohttp>=2.0.4 (thanks @achimnol)
* update botocore requirement to: botocore>=1.5.0, <=1.5.33

0.2.3 (2017-03-22)
^^^^^^^^^^^^^^^^^^
* update botocore requirement to: botocore>=1.5.0, <1.5.29

0.2.2 (2017-03-07)
^^^^^^^^^^^^^^^^^^
* set aiobotocore.__all__ for * imports #121 (thanks @graingert)
* fix ETag in head_object response #132

0.2.1 (2017-02-01)
^^^^^^^^^^^^^^^^^^
* Normalize headers and handle redirection by botocore #115 (thanks @Fedorof)

0.2.0 (2017-01-30)
^^^^^^^^^^^^^^^^^^
* add support for proxies (thanks @jjonek)
* remove AioConfig verify_ssl connector_arg as this is handled by the
  create_client verify param
* remove AioConfig limit connector_arg as this is now handled by
  by the Config `max_pool_connections` property (note default is 10)

0.1.1 (2017-01-16)
^^^^^^^^^^^^^^^^^^
* botocore updated to version 1.5.0

0.1.0 (2017-01-12)
^^^^^^^^^^^^^^^^^^
* Pass timeout to aiohttp.request to enforce read_timeout #86 (thanks @vharitonsky)
  (bumped up to next semantic version due to read_timeout enabling change)

0.0.6 (2016-11-19)
^^^^^^^^^^^^^^^^^^

* Added enforcement of plain response #57 (thanks @rymir)
* botocore updated to version 1.4.73 #74 (thanks @vas3k)


0.0.5 (2016-06-01)
^^^^^^^^^^^^^^^^^^

* Initial alpha release<|MERGE_RESOLUTION|>--- conflicted
+++ resolved
@@ -1,14 +1,9 @@
 Changes
 -------
-<<<<<<< HEAD
-0.6.1 (2018-04-XX)
-^^^^^^^^^^^^^^^^^^
-* switch tests to Python 3.5+
-=======
 0.6.1a0 (2018-XX-XX)
 ^^^^^^^^^^^^^^^^^^
 * bump to aiohttp 3.1.x
->>>>>>> 2416d3aa
+* switch tests to Python 3.5+
 
 0.6.0 (2018-03-04)
 ^^^^^^^^^^^^^^^^^^
