Changes
-------
0.6.1a0 (2018-XX-XX)
^^^^^^^^^^^^^^^^^^
<<<<<<< HEAD
* fix non-streaming body timeout retries
=======
* bump to aiohttp 3.1.x
* switch tests to Python 3.5+
* switch to native coroutines
>>>>>>> 42dbd833

0.6.0 (2018-03-04)
^^^^^^^^^^^^^^^^^^
* Upgrade to aiohttp>=3.0.0 #536 (thanks @Gr1N)

0.5.3 (2018-02-23)
^^^^^^^^^^^^^^^^^^
* Fixed waiters #523 (thanks @dalazx)
* fix conn_timeout #485

0.5.2 (2017-12-06)
^^^^^^^^^^^^^^^^^^
* Updated awscli dependency #461

0.5.1 (2017-11-10)
^^^^^^^^^^^^^^^^^^
* Disabled compressed response #430

0.5.0 (2017-11-10)
^^^^^^^^^^^^^^^^^^
* Fix error botocore error checking #190
* Update supported botocore requirement to: >=1.7.28, <=1.7.40
* Bump aiohttp requirement to support compressed responses correctly #298

0.4.5 (2017-09-05)
^^^^^^^^^^^^^^^^^^
* Added SQS examples and tests #336
* Changed requirements.txt structure #336
* bump to botocore 1.7.4
* Added DynamoDB examples and tests #340


0.4.4 (2017-08-16)
^^^^^^^^^^^^^^^^^^
* add the supported versions of boto3 to extras require #324

0.4.3 (2017-07-05)
^^^^^^^^^^^^^^^^^^
* add the supported versions of awscli to extras require #273 (thanks @graingert)

0.4.2 (2017-07-03)
^^^^^^^^^^^^^^^^^^
* update supported aiohttp requirement to: >=2.0.4, <=2.3.0
* update supported botocore requirement to: >=1.5.71, <=1.5.78

0.4.1 (2017-06-27)
^^^^^^^^^^^^^^^^^^
* fix redirects #268

0.4.0 (2017-06-19)
^^^^^^^^^^^^^^^^^^
* update botocore requirement to: botocore>=1.5.34, <=1.5.70
* fix read_timeout due to #245
* implement set_socket_timeout

0.3.3 (2017-05-22)
^^^^^^^^^^^^^^^^^^
* switch to PEP 440 version parser to support 'dev' versions

0.3.2 (2017-05-22)
^^^^^^^^^^^^^^^^^^
* Fix botocore integration
* Provisional fix for aiohttp 2.x stream support
* update botocore requirement to: botocore>=1.5.34, <=1.5.52

0.3.1 (2017-04-18)
^^^^^^^^^^^^^^^^^^
* Fixed Waiter support

0.3.0 (2017-04-01)
^^^^^^^^^^^^^^^^^^
* Added support for aiohttp>=2.0.4 (thanks @achimnol)
* update botocore requirement to: botocore>=1.5.0, <=1.5.33

0.2.3 (2017-03-22)
^^^^^^^^^^^^^^^^^^
* update botocore requirement to: botocore>=1.5.0, <1.5.29

0.2.2 (2017-03-07)
^^^^^^^^^^^^^^^^^^
* set aiobotocore.__all__ for * imports #121 (thanks @graingert)
* fix ETag in head_object response #132

0.2.1 (2017-02-01)
^^^^^^^^^^^^^^^^^^
* Normalize headers and handle redirection by botocore #115 (thanks @Fedorof)

0.2.0 (2017-01-30)
^^^^^^^^^^^^^^^^^^
* add support for proxies (thanks @jjonek)
* remove AioConfig verify_ssl connector_arg as this is handled by the
  create_client verify param
* remove AioConfig limit connector_arg as this is now handled by
  by the Config `max_pool_connections` property (note default is 10)

0.1.1 (2017-01-16)
^^^^^^^^^^^^^^^^^^
* botocore updated to version 1.5.0

0.1.0 (2017-01-12)
^^^^^^^^^^^^^^^^^^
* Pass timeout to aiohttp.request to enforce read_timeout #86 (thanks @vharitonsky)
  (bumped up to next semantic version due to read_timeout enabling change)

0.0.6 (2016-11-19)
^^^^^^^^^^^^^^^^^^

* Added enforcement of plain response #57 (thanks @rymir)
* botocore updated to version 1.4.73 #74 (thanks @vas3k)


0.0.5 (2016-06-01)
^^^^^^^^^^^^^^^^^^

* Initial alpha release<|MERGE_RESOLUTION|>--- conflicted
+++ resolved
@@ -2,13 +2,10 @@
 -------
 0.6.1a0 (2018-XX-XX)
 ^^^^^^^^^^^^^^^^^^
-<<<<<<< HEAD
-* fix non-streaming body timeout retries
-=======
 * bump to aiohttp 3.1.x
 * switch tests to Python 3.5+
 * switch to native coroutines
->>>>>>> 42dbd833
+* fix non-streaming body timeout retries
 
 0.6.0 (2018-03-04)
 ^^^^^^^^^^^^^^^^^^
