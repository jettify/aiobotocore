--- conflicted
+++ resolved
@@ -4,11 +4,9 @@
 ^^^^^^^^^^^^^^^^^^
 * Added SQS examples and tests #336
 * Changed requirements.txt structure #336
-<<<<<<< HEAD
 * bump to botocore 1.7.4
-=======
 * Added DynamoDB examples and tests #340
->>>>>>> deff05f0
+
 
 0.4.4 (2017-08-16)
 ^^^^^^^^^^^^^^^^^^
