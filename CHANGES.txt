Changes
-------

0.10.1 (2019-02-08)
^^^^^^^^^^^^^^^^^^^
* Make tests pass with pytest 4.1 #669 (thanks @yan12125)
<<<<<<< HEAD
* Bump to botocore 1.12.91
=======
* Support Python 3.7 #671 (thanks to @yan12125)
* Update RTD build config #672 (thanks @willingc)
>>>>>>> 02cdb883

0.10.0 (2018-12-09)
^^^^^^^^^^^^^^^^^^^^
* Update to botocore 1.12.49 #639 (thanks @terrycain)

0.9.4 (2018-08-08)
^^^^^^^^^^^^^^^^^^
* Add ClientPayloadError as retryable exception

0.9.3 (2018-07-16)
^^^^^^^^^^^^^^^^^^
* Bring botocore up to date

0.9.2 (2018-05-05)
^^^^^^^^^^^^^^^^^^
* bump aiohttp requirement to fix read timeouts

0.9.1 (2018-05-04)
^^^^^^^^^^^^^^^^^^
* fix timeout bug introduced in last release

0.9.0 (2018-06-01)
^^^^^^^^^^^^^^^^^^
* bump aiohttp to 3.3.x
* remove unneeded set_socket_timeout

0.8.0 (2018-05-07)
^^^^^^^^^^^^^^^^^^
* Fix pagination #573 (thanks @adamrothman)
* Enabled several s3 tests via moto
* Bring botocore up to date

0.7.0 (2018-05-01)
^^^^^^^^^^^^^^^^^^
* Just version bump

0.6.1a0 (2018-05-01)
^^^^^^^^^^^^^^^^^^^^
* bump to aiohttp 3.1.x
* switch tests to Python 3.5+
* switch to native coroutines
* fix non-streaming body timeout retries

0.6.0 (2018-03-04)
^^^^^^^^^^^^^^^^^^
* Upgrade to aiohttp>=3.0.0 #536 (thanks @Gr1N)

0.5.3 (2018-02-23)
^^^^^^^^^^^^^^^^^^
* Fixed waiters #523 (thanks @dalazx)
* fix conn_timeout #485

0.5.2 (2017-12-06)
^^^^^^^^^^^^^^^^^^
* Updated awscli dependency #461

0.5.1 (2017-11-10)
^^^^^^^^^^^^^^^^^^
* Disabled compressed response #430

0.5.0 (2017-11-10)
^^^^^^^^^^^^^^^^^^
* Fix error botocore error checking #190
* Update supported botocore requirement to: >=1.7.28, <=1.7.40
* Bump aiohttp requirement to support compressed responses correctly #298

0.4.5 (2017-09-05)
^^^^^^^^^^^^^^^^^^
* Added SQS examples and tests #336
* Changed requirements.txt structure #336
* bump to botocore 1.7.4
* Added DynamoDB examples and tests #340


0.4.4 (2017-08-16)
^^^^^^^^^^^^^^^^^^
* add the supported versions of boto3 to extras require #324

0.4.3 (2017-07-05)
^^^^^^^^^^^^^^^^^^
* add the supported versions of awscli to extras require #273 (thanks @graingert)

0.4.2 (2017-07-03)
^^^^^^^^^^^^^^^^^^
* update supported aiohttp requirement to: >=2.0.4, <=2.3.0
* update supported botocore requirement to: >=1.5.71, <=1.5.78

0.4.1 (2017-06-27)
^^^^^^^^^^^^^^^^^^
* fix redirects #268

0.4.0 (2017-06-19)
^^^^^^^^^^^^^^^^^^
* update botocore requirement to: botocore>=1.5.34, <=1.5.70
* fix read_timeout due to #245
* implement set_socket_timeout

0.3.3 (2017-05-22)
^^^^^^^^^^^^^^^^^^
* switch to PEP 440 version parser to support 'dev' versions

0.3.2 (2017-05-22)
^^^^^^^^^^^^^^^^^^
* Fix botocore integration
* Provisional fix for aiohttp 2.x stream support
* update botocore requirement to: botocore>=1.5.34, <=1.5.52

0.3.1 (2017-04-18)
^^^^^^^^^^^^^^^^^^
* Fixed Waiter support

0.3.0 (2017-04-01)
^^^^^^^^^^^^^^^^^^
* Added support for aiohttp>=2.0.4 (thanks @achimnol)
* update botocore requirement to: botocore>=1.5.0, <=1.5.33

0.2.3 (2017-03-22)
^^^^^^^^^^^^^^^^^^
* update botocore requirement to: botocore>=1.5.0, <1.5.29

0.2.2 (2017-03-07)
^^^^^^^^^^^^^^^^^^
* set aiobotocore.__all__ for * imports #121 (thanks @graingert)
* fix ETag in head_object response #132

0.2.1 (2017-02-01)
^^^^^^^^^^^^^^^^^^
* Normalize headers and handle redirection by botocore #115 (thanks @Fedorof)

0.2.0 (2017-01-30)
^^^^^^^^^^^^^^^^^^
* add support for proxies (thanks @jjonek)
* remove AioConfig verify_ssl connector_arg as this is handled by the
  create_client verify param
* remove AioConfig limit connector_arg as this is now handled by
  by the Config `max_pool_connections` property (note default is 10)

0.1.1 (2017-01-16)
^^^^^^^^^^^^^^^^^^
* botocore updated to version 1.5.0

0.1.0 (2017-01-12)
^^^^^^^^^^^^^^^^^^
* Pass timeout to aiohttp.request to enforce read_timeout #86 (thanks @vharitonsky)
  (bumped up to next semantic version due to read_timeout enabling change)

0.0.6 (2016-11-19)
^^^^^^^^^^^^^^^^^^

* Added enforcement of plain response #57 (thanks @rymir)
* botocore updated to version 1.4.73 #74 (thanks @vas3k)


0.0.5 (2016-06-01)
^^^^^^^^^^^^^^^^^^

* Initial alpha release<|MERGE_RESOLUTION|>--- conflicted
+++ resolved
@@ -4,12 +4,9 @@
 0.10.1 (2019-02-08)
 ^^^^^^^^^^^^^^^^^^^
 * Make tests pass with pytest 4.1 #669 (thanks @yan12125)
-<<<<<<< HEAD
-* Bump to botocore 1.12.91
-=======
 * Support Python 3.7 #671 (thanks to @yan12125)
 * Update RTD build config #672 (thanks @willingc)
->>>>>>> 02cdb883
+* Bump to botocore 1.12.91 #679
 
 0.10.0 (2018-12-09)
 ^^^^^^^^^^^^^^^^^^^^
